---
title: 'BrainyFlow'
machine-display: false
---
<p align="center">
  <picture>
    <source media="(prefers-color-scheme: dark)" srcset="https://cdn.jsdelivr.net/gh/zvictor/brainyflow@main/.github/media/logo-dark.png">
    <source media="(prefers-color-scheme: light)" srcset="https://cdn.jsdelivr.net/gh/zvictor/brainyflow@main/.github/media/logo-light.png">
    <img width="280"  src="https://cdn.jsdelivr.net/gh/zvictor/brainyflow@main/.github/media/logo-light.png">
  </picture>
<p>

<p align="center">
  A minimalist AI framework (<a href="https://github.com/zvictor/BrainyFlow/blob/main/python/brainyflow.py">65 lines in Python</a>! 🤯)

  <br />
  <sub>Let Agents build Agents with zero bloat, zero dependencies, zero vendor lock-in 😮</sub>
</p>

<p align="center">

  <a href="https://pypi.org/project/brainyflow">
   <img src="https://img.shields.io/pypi/dw/brainyflow?logo=python&label=Python&style=flat-square" >
  </a>
  <a href="https://npmjs.com/packages/brainyflow">
   <img src="https://img.shields.io/npm/d18m/brainyflow?logo=typescript&label=Typescript&style=flat-square" >
  </a>
  <a href="https://discord.gg/MdJJ29Xd">
    <img src="https://img.shields.io/discord/1346833819172601907?logo=discord&style=flat-square" >
  </a>
  <a href="https://github.com/zvictor/brainyflow">
    <img src="https://img.shields.io/github/stars/zvictor/BrainyFlow?logo=github&style=flat-square" >
  </a>
  <a href="https://github.com/sponsors/zvictor">
    <img src="https://img.shields.io/github/sponsors/zvictor?logo=github&style=flat-square" >
  </a>
</p>

BrainyFlow is a framework enabling _Agentic Coding_ through powerful abstractions.

It provides a simple interface for building complex AI applications based on _nested directed graphs_ with shared state.
It enables both humans and AI assistants to collaborate effectively on designing and implementing AI systems.

## Features

- **Brain-Easy 🧠**: Intuitive for both humans and AI assistants
- **Minimalist Design ✨**: Core abstractions in just (_you heard it right!_) 65 lines of code
- **Freedom 🔓**: Zero bloat, zero dependencies, zero vendor lock-in.
- **Composable 🧩**: Build complex systems from simple, reusable components
- **Powerful 🦾**: Supports everything you love—([Multi-](./design_pattern/multi_agent.md))[Agents](./design_pattern/agent.md), [Workflow](./design_pattern/workflow.md), [RAG](./design_pattern/rag.md), and more.
- **Agentic-Coding 🤖**: Let AI Agents (e.g., Cursor AI, Codex) build Agents for 10x productivity
- **Universal 🌈**: Works with any LLM provider or API
- **Polyglot 🌍**:  Python and  Typescript are both supported.

![](https://raw.githubusercontent.com/zvictor/brainyflow/master/.github/media/divider.png)



## Why Brainy Flow?

Current LLM frameworks are bloated... You actually only need 65 lines for a robust LLM Framework!

<div align="center">
  <img src="https://raw.githubusercontent.com/zvictor/brainyflow/main/.github/media/meme.jpg" width="500"/>

|                                                                                                                                                                                              | **Abstraction** |                     **App-Specific Wrappers**                      |                       **Vendor-Specific Wrappers**                       |                **Lines**                 |                  **Size**                   |
| -------------------------------------------------------------------------------------------------------------------------------------------------------------------------------------------- | :-------------: | :----------------------------------------------------------------: | :----------------------------------------------------------------------: | :--------------------------------------: | :-----------------------------------------: |
| LangChain                                                                                                                                                                                    |  Agent, Chain   |      Many <br><sup><sub>(e.g., QA, Summarization)</sub></sup>      |      Many <br><sup><sub>(e.g., OpenAI, Pinecone, etc.)</sub></sup>       |                   405K                   |                   +166MB                    |
| CrewAI                                                                                                                                                                                       |  Agent, Chain   | Many <br><sup><sub>(e.g., FileReadTool, SerperDevTool)</sub></sup> | Many <br><sup><sub>(e.g., OpenAI, Anthropic, Pinecone, etc.)</sub></sup> |                   18K                    |                   +173MB                    |
| SmolAgent                                                                                                                                                                                    |      Agent      |   Some <br><sup><sub>(e.g., CodeAgent, VisitWebTool)</sub></sup>   |  Some <br><sup><sub>(e.g., DuckDuckGo, Hugging Face, etc.)</sub></sup>   |                    8K                    |                   +198MB                    |
| LangGraph                                                                                                                                                                                    |  Agent, Graph   |       Some <br><sup><sub>(e.g., Semantic Search)</sub></sup>       | Some <br><sup><sub>(e.g., PostgresStore, SqliteSaver, etc.) </sub></sup> |                   37K                    |                    +51MB                    |
| AutoGen                                                                                                                                                                                      |      Agent      |   Some <br><sup><sub>(e.g., Tool Agent, Chat Agent)</sub></sup>    | Many <sup><sub>[Optional]<br> (e.g., OpenAI, Pinecone, etc.)</sub></sup> | 7K <br><sup><sub>(core-only)</sub></sup> | +26MB <br><sup><sub>(core-only)</sub></sup> |
| **BrainyFlow**  |    **Graph**    |                              **None**                              |                                 **None**                                 |                 **300**                  |                 **few KB**                  |
| **BrainyFlow**      |    **Graph**    |                              **None**                              |                                 **None**                                 |                  **65**                  |                 **few KB**                  |

</div>

![](https://raw.githubusercontent.com/zvictor/brainyflow/master/.github/media/divider.png)

## How does BrainyFlow work?

The single file in <a href="https://github.com/zvictor/BrainyFlow/blob/main/python/brainyflow.py">Python</a> or <a href="https://github.com/zvictor/BrainyFlow/blob/main/typescript/brainyflow.ts">Typescript</a> capture the core abstraction of LLM frameworks: Graph!
<br>

<div align="center">
  <img src="https://raw.githubusercontent.com/zvictor/brainyflow/main/.github/media/abstraction.jpg" width="1300"/>
</div>
<br>

<<<<<<< HEAD
- [Node](./core_abstraction/node.md) handles simple (LLM) tasks with a clear lifecycle (`prep` → `exec` → `post`).
- [Flow](./core_abstraction/flow.md) connects nodes through **Actions** (labeled edges), orchestrating execution.
- [Memory](./core_abstraction/memory.md) manages shared (`global`) and isolated (`local`) state, enabling communication between nodes.
=======
- [Node](./core_abstraction/node) handles simple (LLM) tasks with a clear lifecycle.
- [Flow](./core_abstraction/flow) connects nodes through **Actions** (labeled edges).
- [Shared Store](./core_abstraction/communication) enables communication between nodes within flows.
- [Batch](./core_abstraction/batch) nodes/flows allow for data-intensive tasks.
>>>>>>> aea4f6a5

From there, it's easy to implement all popular design patterns:
<br>

<div align="center">
  <img src="https://raw.githubusercontent.com/zvictor/brainyflow/main/.github/media/design.jpg" width="1300"/>
</div>
<br>

- [Agent](./design_pattern/agent) autonomously makes decisions based on context.
- [Workflow](./design_pattern/workflow) chains multiple tasks into sequential pipelines.
- [RAG](./design_pattern/rag) integrates data retrieval with generation.
- [Map Reduce](./design_pattern/mapreduce) splits data tasks into Map and Reduce steps.
- [Structured Output](./design_pattern/structure) formats outputs consistently.
- [Multi-Agents](./design_pattern/multi_agent) coordinate multiple agents.

![](https://raw.githubusercontent.com/zvictor/brainyflow/master/.github/media/divider.png)

## Tutorials

<div align="center">
  
|  Name  | Difficulty    |  Description  |  
| :-------------:  | :-------------: | :--------------------- |  
| [Chat](https://github.com/zvictor/BrainyFlow/tree/main/cookbook/python-chat) | ☆☆☆ <br> *Dummy*   | A basic chat bot with conversation history |
| [RAG](https://github.com/zvictor/BrainyFlow/tree/main/cookbook/python-rag) | ☆☆☆ <br> *Dummy*   | A simple Retrieval-augmented Generation process |
| [Workflow](https://github.com/zvictor/BrainyFlow/tree/main/cookbook/python-workflow) | ☆☆☆ <br> *Dummy*   | A writing workflow that outlines, writes content, and applies styling |
| [Map-Reduce](https://github.com/zvictor/BrainyFlow/tree/main/cookbook/python-map-reduce) | ☆☆☆ <br> *Dummy* | A resume qualification processor using map-reduce pattern for batch evaluation |
| [Agent](https://github.com/zvictor/BrainyFlow/tree/main/cookbook/python-agent) | ☆☆☆ <br> *Dummy*   | A research agent that can search the web and answer questions |
| [Streaming](https://github.com/zvictor/BrainyFlow/tree/main/cookbook/python-llm-streaming) | ☆☆☆ <br> *Dummy*   | A real-time LLM streaming demo with user interrupt capability |
| [Multi-Agent](https://github.com/zvictor/BrainyFlow/tree/main/cookbook/python-multi-agent) | ★☆☆ <br> *Beginner* | A Taboo word game for asynchronous communication between two agents |
| [Supervisor](https://github.com/zvictor/BrainyFlow/tree/main/cookbook/python-supervisor) | ★☆☆ <br> *Beginner* | Research agent is getting unreliable... Let's build a supervision process|
| [Parallel](https://github.com/zvictor/BrainyFlow/tree/main/cookbook/python-parallel-batch) | ★☆☆ <br> *Beginner*   | A parallel execution demo that shows 3x speedup |
| [Thinking](https://github.com/zvictor/BrainyFlow/tree/main/cookbook/python-thinking) | ★☆☆ <br> *Beginner*   | Solve complex reasoning problems through Chain-of-Thought |
| [Memory](https://github.com/zvictor/BrainyFlow/tree/main/cookbook/python-chat-memory) | ★☆☆ <br> *Beginner* | A chat bot with short-term and long-term memory |

</div>

And many more available for all levels! [Check them all out!](https://github.com/zvictor/BrainyFlow/tree/main/cookbook)

![](https://raw.githubusercontent.com/zvictor/brainyflow/master/.github/media/divider.png)

<!-- ## How to Use Brainy Flow?

🚀 Through **Agentic Coding**—the fastest LLM App development paradigm-where _humans design_ and _agents code_!

<br />

- Want to learn **Agentic Coding**?
  - To setup, read this [post](https://zacharyhuang.substack.com/p/agentic-coding-the-most-fun-way-to)!
  - Check out [my YouTube](https://www.youtube.com/@ZacharyLLM?sub_confirmation=1)! Read this [Guide](./guides/agentic_coding.md)!
- Want to build your own LLM App? Start with our [Python template](https://github.com/zvictor/Brainyflow-Template-Python) or [Typescript template](https://github.com/zvictor/Brainyflow-Template-Typescript)!

![](https://raw.githubusercontent.com/zvictor/brainyflow/master/.github/media/divider.png) -->

## Quick Start

New to BrainyFlow? Check out our [Getting Started](./introduction/getting_started) guide to build your first flow in no time.

## Ready to Build Self-Coding Apps?

Check out [Agentic Coding Guidance](./guides/agentic_coding), the fastest way to develop self-coding LLM projects with BrainyFlow!

![](https://raw.githubusercontent.com/zvictor/brainyflow/master/.github/media/divider.png)

## Acknowledgement

We would like to extend our deepest gratitude to the creators and contributors of the PocketFlow framework, from which brainyFlow originated as a fork.

## Liability Disclaimer

BrainyFlow is provided "as is" without any warranties or guarantees.  
We do not take responsibility for how the generated output is used, including but not limited to its accuracy, legality, or any potential consequences arising from its use.

## Sponsors

<p align="center">
  <a style="color: inherit" href="https://github.com/sponsors/zvictor?utm_source=brainyflow&utm_medium=sponsorship&utm_campaign=brainyflow&utm_id=brainyflow">
    <img width="150" src="https://cdn.jsdelivr.net/gh/zvictor/brainyflow@main/.github/media/brain.png"  />
  </a><br /><br />
  BrainyFlow runs on 65 lines of code and your generosity! 💰<br />
    <a style="color: inherit" href="https://github.com/sponsors/zvictor?utm_source=brainyflow&utm_medium=sponsorship&utm_campaign=brainyflow&utm_id=brainyflow">
      Help us deliver more AI with less code (but maybe more caffeine)
    </a> ☕<br /><br />
    <a style="color: inherit" href="https://github.com/sponsors/zvictor?utm_source=brainyflow&utm_medium=sponsorship&utm_campaign=brainyflow&utm_id=brainyflow">Your support</a> helps keep it minimal, powerful, and dependency-free! 🚀
  </a>
</p>

![](https://raw.githubusercontent.com/zvictor/brainyflow/master/.github/media/divider.png)<|MERGE_RESOLUTION|>--- conflicted
+++ resolved
@@ -87,16 +87,9 @@
 </div>
 <br>
 
-<<<<<<< HEAD
-- [Node](./core_abstraction/node.md) handles simple (LLM) tasks with a clear lifecycle (`prep` → `exec` → `post`).
-- [Flow](./core_abstraction/flow.md) connects nodes through **Actions** (labeled edges), orchestrating execution.
-- [Memory](./core_abstraction/memory.md) manages shared (`global`) and isolated (`local`) state, enabling communication between nodes.
-=======
-- [Node](./core_abstraction/node) handles simple (LLM) tasks with a clear lifecycle.
-- [Flow](./core_abstraction/flow) connects nodes through **Actions** (labeled edges).
-- [Shared Store](./core_abstraction/communication) enables communication between nodes within flows.
-- [Batch](./core_abstraction/batch) nodes/flows allow for data-intensive tasks.
->>>>>>> aea4f6a5
+- [Node](./core_abstraction/node) handles simple (LLM) tasks with a clear lifecycle (`prep` → `exec` → `post`).
+- [Flow](./core_abstraction/flow) connects nodes through **Actions** (labeled edges), orchestrating execution.
+- [Memory](./core_abstraction/memory) manages shared (`global`) and isolated (`local`) state, enabling communication between nodes.
 
 From there, it's easy to implement all popular design patterns:
 <br>
